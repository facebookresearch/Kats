# Copyright (c) Facebook, Inc. and its affiliates.
# This source code is licensed under the MIT license found in the
# LICENSE file in the root directory of this source tree.

import logging
from typing import Dict, List, Optional

import kats.models.model as m
import pandas as pd
from fbprophet import Prophet
from kats.consts import Params, TimeSeriesData
from kats.utils.parameter_tuning_utils import (
    get_default_prophet_parameter_search_space,
)
class ProphetParams(Params):
    """Parameter class for Prophet model

    This is the parameter class for prophet model, it contains all necessary
    parameters as definied in Prophet implementation:
    https://github.com/facebook/prophet/blob/master/python/prophet/forecaster.py

    Attributes:
        growth: String 'linear' or 'logistic' to specify a linear or logistic
            trend.
        changepoints: List of dates at which to include potential changepoints. If
            not specified, potential changepoints are selected automatically.
        n_changepoints: Number of potential changepoints to include. Not used
            if input `changepoints` is supplied. If `changepoints` is not supplied,
            then n_changepoints potential changepoints are selected uniformly from
            the first `changepoint_range` proportion of the history.
        changepoint_range: Proportion of history in which trend changepoints will
            be estimated. Defaults to 0.8 for the first 80%. Not used if
            `changepoints` is specified.
        yearly_seasonality: Fit yearly seasonality.
            Can be 'auto', True, False, or a number of Fourier terms to generate.
        weekly_seasonality: Fit weekly seasonality.
            Can be 'auto', True, False, or a number of Fourier terms to generate.
        daily_seasonality: Fit daily seasonality.
            Can be 'auto', True, False, or a number of Fourier terms to generate.
        holidays: pd.DataFrame with columns holiday (string) and ds (date type)
            and optionally columns lower_window and upper_window which specify a
            range of days around the date to be included as holidays.
            lower_window=-2 will include 2 days prior to the date as holidays. Also
            optionally can have a column prior_scale specifying the prior scale for
            that holiday.
        seasonality_mode: 'additive' (default) or 'multiplicative'.
        seasonality_prior_scale: Parameter modulating the strength of the
            seasonality model. Larger values allow the model to fit larger seasonal
            fluctuations, smaller values dampen the seasonality. Can be specified
            for individual seasonalities using add_seasonality.
        holidays_prior_scale: Parameter modulating the strength of the holiday
            components model, unless overridden in the holidays input.
        changepoint_prior_scale: Parameter modulating the flexibility of the
            automatic changepoint selection. Large values will allow many
            changepoints, small values will allow few changepoints.
        mcmc_samples: Integer, if greater than 0, will do full Bayesian inference
            with the specified number of MCMC samples. If 0, will do MAP
            estimation.
        interval_width: Float, width of the uncertainty intervals provided
            for the forecast. If mcmc_samples=0, this will be only the uncertainty
            in the trend using the MAP estimate of the extrapolated generative
            model. If mcmc.samples>0, this will be integrated over all model
            parameters, which will include uncertainty in seasonality.
        uncertainty_samples: Number of simulated draws used to estimate
            uncertainty intervals. Settings this value to 0 or False will disable
            uncertainty estimation and speed up the calculation.
        cap: capacity, provided for logistic growth
        floor: floor, the fcst value must be greater than the specified floor
        custom_seasonlities: customized seasonalities, dict with keys
            "name", "period", "fourier_order"
    """
    def __init__(
        self,
        growth="linear",
        changepoints=None,
        n_changepoints=25,
        changepoint_range=0.8,
        yearly_seasonality="auto",
        weekly_seasonality="auto",
        daily_seasonality="auto",
        holidays=None,
        seasonality_mode="additive",
        seasonality_prior_scale=10.0,
        holidays_prior_scale=10.0,
        changepoint_prior_scale=0.05,
        mcmc_samples=0,
        interval_width=0.80,
        uncertainty_samples=1000,
        cap=None,
        floor=None,
        custom_seasonalities: Optional[List[Dict]] = None,
    ) -> None:
        super().__init__()
        self.growth = growth
        self.changepoints = changepoints
        self.n_changepoints = n_changepoints
        self.changepoint_range = changepoint_range
        self.yearly_seasonality = yearly_seasonality
        self.weekly_seasonality = weekly_seasonality
        self.daily_seasonality = daily_seasonality
        self.holidays = holidays
        self.seasonality_mode = seasonality_mode
        self.seasonality_prior_scale = seasonality_prior_scale
        self.holidays_prior_scale = holidays_prior_scale
        self.changepoint_prior_scale = changepoint_prior_scale
        self.mcmc_samples = mcmc_samples
        self.interval_width = interval_width
        self.uncertainty_samples = uncertainty_samples
        self.cap = cap
        self.floor = floor
        self.custom_seasonalities = (
            [] if custom_seasonalities is None
            else custom_seasonalities
        )
        logging.debug(
            "Initialized Prophet with parameters. "
            "growth:{growth},"
            "changepoints:{changepoints},"
            "n_changepoints:{n_changepoints},"
            "changepoint_range:{changepoint_range},"
            "yearly_seasonality:{yearly_seasonality},"
            "weekly_seasonality:{weekly_seasonality},"
            "daily_seasonality:{daily_seasonality},"
            "holidays:{holidays},"
            "seasonality_mode:{seasonality_mode},"
            "seasonality_prior_scale:{seasonality_prior_scale},"
            "holidays_prior_scale:{holidays_prior_scale},"
            "changepoint_prior_scale:{changepoint_prior_scale},"
            "mcmc_samples:{mcmc_samples},"
            "interval_width:{interval_width},"
            "uncertainty_samples:{uncertainty_samples},"
            "cap:{cap},"
            "floor:{floor},"
            "custom_seasonalities:{custom_seasonalities}".format(
                growth=growth,
                changepoints=changepoints,
                n_changepoints=n_changepoints,
                changepoint_range=changepoint_range,
                yearly_seasonality=yearly_seasonality,
                weekly_seasonality=weekly_seasonality,
                daily_seasonality=daily_seasonality,
                holidays=holidays,
                seasonality_mode=seasonality_mode,
                seasonality_prior_scale=seasonality_prior_scale,
                holidays_prior_scale=holidays_prior_scale,
                changepoint_prior_scale=changepoint_prior_scale,
                mcmc_samples=mcmc_samples,
                interval_width=interval_width,
                uncertainty_samples=uncertainty_samples,
                cap=cap,
                floor=floor,
                custom_seasonalities=custom_seasonalities,
            )
        )

    def validate_params(self):
        """validate Prophet parameters

        This method validates some key parameters including growth rate
        and custom_seasonalities.
        """
        # cap must be given when using logistic growth
        if (self.growth == "logistic") and (self.cap is None):
            msg = "Capacity must be provided for logistic growth"
            logging.error(msg)
            raise ValueError(msg)

        # If custom_seasonalities passed, ensure they contain the required keys.
        reqd_seasonality_keys = ["name", "period", "fourier_order"]
        if not all(
            req_key in seasonality
            for req_key in reqd_seasonality_keys
            for seasonality in self.custom_seasonalities
        ):
            msg = f"Custom seasonality dicts must contain the following keys:\n{reqd_seasonality_keys}"
            logging.error(msg)
            raise ValueError(msg)

        logging.info("Method validate_params() is not fully implemented.")
        pass


class ProphetModel(m.Model):
    """Model class for Prophet

    This class provides fit, predict, and plot methods for Prophet model

    Attributes:
        data: the input time series data as in :class:`kats.consts.TimeSeriesData`
        params: the parameter class definied with `ProphetParams`
    """
    def __init__(self, data: TimeSeriesData, params: ProphetParams) -> None:
        super().__init__(data, params)
        if not isinstance(self.data.value, pd.Series):
            msg = "Only support univariate time series, but get {type}.".format(
                type=type(self.data.value)
            )
            logging.error(msg)
            raise ValueError(msg)
    def fit(self, **kwargs) -> None:
        """fit Prophet model

        Args:
            None.

        Returns:
            The fitted prophet model object
        """
        # prepare dataframe for Prophet.fit()
        df = pd.DataFrame({"ds": self.data.time, "y": self.data.value})
        logging.debug(
            "Call fit() with parameters: "
            "growth:{growth},"
            "changepoints:{changepoints},"
            "n_changepoints:{n_changepoints},"
            "changepoint_range:{changepoint_range},"
            "yearly_seasonality:{yearly_seasonality},"
            "weekly_seasonality:{weekly_seasonality},"
            "daily_seasonality:{daily_seasonality},"
            "holidays:{holidays},"
            "seasonality_mode:{seasonality_mode},"
            "seasonality_prior_scale:{seasonality_prior_scale},"
            "holidays_prior_scale:{holidays_prior_scale},"
            "changepoint_prior_scale:{changepoint_prior_scale},"
            "mcmc_samples:{mcmc_samples},"
            "interval_width:{interval_width},"
            "uncertainty_samples:{uncertainty_samples},"
            "cap:{cap},"
            "floor:{floor},"
            "custom_seasonalities:{custom_seasonalities}".format(
                growth=self.params.growth,
                changepoints=self.params.changepoints,
                n_changepoints=self.params.n_changepoints,
                changepoint_range=self.params.changepoint_range,
                yearly_seasonality=self.params.yearly_seasonality,
                weekly_seasonality=self.params.weekly_seasonality,
                daily_seasonality=self.params.daily_seasonality,
                holidays=self.params.holidays,
                seasonality_mode=self.params.seasonality_mode,
                seasonality_prior_scale=self.params.seasonality_prior_scale,
                holidays_prior_scale=self.params.holidays_prior_scale,
                changepoint_prior_scale=self.params.changepoint_prior_scale,
                mcmc_samples=self.params.mcmc_samples,
                interval_width=self.params.interval_width,
                uncertainty_samples=self.params.uncertainty_samples,
                cap=self.params.cap,
                floor=self.params.floor,
                custom_seasonalities=self.params.custom_seasonalities,
            )
        )

        prophet = Prophet(
            growth=self.params.growth,
            changepoints=self.params.changepoints,
            n_changepoints=self.params.n_changepoints,
            changepoint_range=self.params.changepoint_range,
            yearly_seasonality=self.params.yearly_seasonality,
            weekly_seasonality=self.params.weekly_seasonality,
            daily_seasonality=self.params.daily_seasonality,
            holidays=self.params.holidays,
            seasonality_mode=self.params.seasonality_mode,
            seasonality_prior_scale=self.params.seasonality_prior_scale,
            holidays_prior_scale=self.params.holidays_prior_scale,
            changepoint_prior_scale=self.params.changepoint_prior_scale,
            mcmc_samples=self.params.mcmc_samples,
            interval_width=self.params.interval_width,
            uncertainty_samples=self.params.uncertainty_samples,
        )

        if self.params.growth == "logistic":
            # assign cap to a new col as Prophet required
            df["cap"] = self.params.cap

        # Adding floor if available
        if self.params.floor is not None:
            df["floor"] = self.params.floor

        # Add any specified custom seasonalities.
        for custom_seasonality in self.params.custom_seasonalities:
            prophet.add_seasonality(**custom_seasonality)

        # pyre-fixme[16]: `ProphetModel` has no attribute `model`.
        self.model = prophet.fit(df=df)
        logging.info("Fitted Prophet model. ")

    # pyre-fixme[14]: `predict` overrides method defined in `Model` inconsistently.
    def predict(self, steps, include_history=False, **kwargs) -> pd.DataFrame:
        """predict with fitted Prophet model

        Args:
            steps: the steps or length of prediction horizon
            include_history: if include the historical data, default as False

        Returns:
            The predicted dataframe with following columns:
                `time`, `fcst`, `fcst_lower`, and `fcst_upper`
        """
        logging.debug(
            "Call predict() with parameters. "
            "steps:{steps}, kwargs:{kwargs}".format(steps=steps, kwargs=kwargs)
        )
        # pyre-fixme[16]: `ProphetModel` has no attribute `freq`.
        # pyre-fixme[16]: `ProphetModel` has no attribute `data`.
        self.freq = kwargs.get("freq", pd.infer_freq(self.data.time))
        # pyre-fixme[16]: `ProphetModel` has no attribute `include_history`.
        self.include_history = include_history
        # prepare future for Prophet.predict
        future = kwargs.get("future")
        raw = kwargs.get("raw", False)
        if future is None:
            # pyre-fixme[16]: `ProphetModel` has no attribute `model`.
            # pyre-fixme[16]: `Params` has no attribute `cap`.
            future = self.model.make_future_dataframe(
                periods=steps,
                freq=self.freq,
                include_history=self.include_history)
            if self.params.growth == "logistic":
                # assign cap to a new col as Prophet required
                future["cap"] = self.params.cap
            if self.params.floor is not None:
                future["floor"] = self.params.floor

        fcst = self.model.predict(future)
        if raw:
<<<<<<< HEAD
            return fcst.tail()
=======
            return fcst.tail(steps)
>>>>>>> cdb15831

        logging.info("Generated forecast data from Prophet model.")
        logging.debug("Forecast data: {fcst}".format(fcst=fcst))

        # pyre-fixme[16]: `ProphetModel` has no attribute `fcst_df`.
        self.fcst_df = pd.DataFrame(
            {
                "time": fcst.ds,
                "fcst": fcst.yhat,
                "fcst_lower": fcst.yhat_lower,
                "fcst_upper": fcst.yhat_upper,
            }
        )

        logging.debug("Return forecast data: {fcst_df}".format(fcst_df=self.fcst_df))
        return self.fcst_df

    def plot(self):
        """plot forecasted results from Prophet model
        """
        logging.info("Generating chart for forecast result from Prophet model.")
        m.Model.plot(self.data, self.fcst_df, include_history=self.include_history)

    def __str__(self):
        return "Prophet"

    @staticmethod
    def get_parameter_search_space() -> List[Dict[str, object]]:
        """get default parameter search space for Prophet model
        """
        # pyre-fixme[7]: Expected `List[Dict[str, object]]` but got `List[Dict[str,
        #  typing.Union[List[typing.Any], bool, str]]]`.
        return get_default_prophet_parameter_search_space()<|MERGE_RESOLUTION|>--- conflicted
+++ resolved
@@ -322,11 +322,7 @@
 
         fcst = self.model.predict(future)
         if raw:
-<<<<<<< HEAD
-            return fcst.tail()
-=======
             return fcst.tail(steps)
->>>>>>> cdb15831
 
         logging.info("Generated forecast data from Prophet model.")
         logging.debug("Forecast data: {fcst}".format(fcst=fcst))

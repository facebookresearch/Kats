--- conflicted
+++ resolved
@@ -46,14 +46,10 @@
 import numpy as np
 import pandas as pd
 from scipy.stats import chi2  # @manual
-<<<<<<< HEAD
 
 from kats.consts import TimeSeriesChangePoint, TimeSeriesData
 from kats.detectors.detector import Detector
 
-=======
-from dataclasses import dataclass, asdict
->>>>>>> 50ad674d
 
 pd.options.plotting.matplotlib.register_converters = True
 
